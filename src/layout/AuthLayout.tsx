import { Outlet } from 'react-router-dom';

const AuthLayout = () => {
  return (
<<<<<<< HEAD
    <div className="min-h-screen">
=======
    <div className="min-h-screen min-w-screen flex items-center justify-center"
    >
>>>>>>> 94397a92
      <Outlet />
    </div>
  );
};

export default AuthLayout;<|MERGE_RESOLUTION|>--- conflicted
+++ resolved
@@ -2,12 +2,8 @@
 
 const AuthLayout = () => {
   return (
-<<<<<<< HEAD
-    <div className="min-h-screen">
-=======
     <div className="min-h-screen min-w-screen flex items-center justify-center"
     >
->>>>>>> 94397a92
       <Outlet />
     </div>
   );
