--- conflicted
+++ resolved
@@ -1,158 +1,154 @@
-/**
- * @file Authentication Context Provider
- * @description Global authentication state management using React Context API.
- * Manages user authentication status, token storage, and provides auth methods
- * throughout the application. Handles login, logout, and loading states.
- * 
- * Features:
- * - Persistent authentication via localStorage
- * - Loading states for auth operations
- * - Automatic token restoration on mount
- * - Type-safe context with TypeScript
- * - Global auth state accessible via useAuth hook
- * 
- * @module AuthContext
- */
-
-/* eslint-disable react-refresh/only-export-components */
-"use client"
-
-import { logout, session } from "@/service/auth"
-import { createContext, useContext, useState, useEffect } from "react"
-
-/**
- * @file auth-context.tsx
- * @description Authentication context provider for managing user login state, persistence, and logout.
- * Wraps the application to give access to authentication state (`isLoggedIn`, `loading`) and actions (`authLogin`, `authLogout`).
- *
- * @example
- * ```tsx
- * import { AuthProvider, useAuth } from "@/context/auth-context"
- *
- * export function App() {
- *   return (
- *     <AuthProvider>
- *       <Dashboard />
- *     </AuthProvider>
- *   )
- * }
- *
- * function Dashboard() {
- *   const { isLoggedIn, authLogin, authLogout } = useAuth()
- *
- *   if (!isLoggedIn) {
- *     return <button onClick={() => authLogin("fake-token")}>Login</button>
- *   }
- *
- *   return <button onClick={authLogout}>Logout</button>
- * }
- * ```
- */
-
-/**
- * Defines the shape of the authentication context.
- */
-type AuthContextType = {
-  /** Whether the user is currently authenticated. */
-  isLoggedIn: boolean
-
-  /** Indicates whether the authentication state is being initialized or updated. */
-  loading: boolean
-
-  /**
-   * Logs the user in and stores the authentication token in `localStorage`.
-   * @param token - The authentication token to store.
-   */
-  authLogin: (token: string) => void
-
-  /**
-   * Logs the user out, clears stored authentication data,
-   * and calls the `logout()` service function.
-   */
-  authLogout: () => Promise<void>
-}
-
-/**
- * Internal React context for managing authentication state.
- * @internal
- */
-const AuthContext = createContext<AuthContextType | undefined>(undefined)
-
-/**
- * Provides authentication state and methods to its child components.
- * Must wrap the part of the app that requires authentication awareness.
- *
- * @component
- * @param props.children - The components that will consume the authentication context.
- * @returns The provider component exposing authentication logic and state.
- */
-export function AuthProvider({ children }: { children: React.ReactNode }) {
-  const [isLoggedIn, setIsLoggedIn] = useState(false)
-  const [loading, setLoading] = useState(true)
-
-  useEffect(() => {
-    const checkSession = async () => {
-      try {
-        const sessionData = await session();
-        if (sessionData === 401) {
-          setIsLoggedIn(false)
-        } else {
-          setIsLoggedIn(true)
-        }
-      } catch (error) {
-        console.error("Error al verificar sesión:", error)
-        setIsLoggedIn(false)
-      } finally {
-        setTimeout(() => {
-          setLoading(false)
-        }, 1000);
-      }
-    }
-
-    checkSession();
-  }, [])
-
-<<<<<<< HEAD
-  const authLogin = () => {
-=======
-  /**
-   * Stores the auth token and updates login state.
-   * @param token - The JWT or session token to store.
-   */
-  const authLogin = (token: string) => {
->>>>>>> 57381a2e
-    setIsLoggedIn(true)
-  }
-
-  /**
-   * Clears the stored token, resets authentication state,
-   * and executes the `logout` service function.
-   */
-  const authLogout = async () => {
-    setLoading(true)
-    setIsLoggedIn(false)
-    await logout();
-    setTimeout(() => {
-      setLoading(false)
-    }, 1000);
-  }
-
-  return (
-    <AuthContext.Provider value={{ isLoggedIn, loading, authLogin, authLogout }}>
-      {children}
-    </AuthContext.Provider>
-  )
-}
-
-/**
- * Custom React hook to access authentication state and actions.
- * Must be used within an `AuthProvider`.
- *
- * @throws Will throw an error if used outside of `AuthProvider`.
- * @returns The authentication context value containing state and functions.
- */
-export function useAuth() {
-  const context = useContext(AuthContext)
-  if (!context) throw new Error("useAuth debe usarse dentro de AuthProvider")
-  return context
-}
+/**
+ * @file Authentication Context Provider
+ * @description Global authentication state management using React Context API.
+ * Manages user authentication status, token storage, and provides auth methods
+ * throughout the application. Handles login, logout, and loading states.
+ * 
+ * Features:
+ * - Persistent authentication via localStorage
+ * - Loading states for auth operations
+ * - Automatic token restoration on mount
+ * - Type-safe context with TypeScript
+ * - Global auth state accessible via useAuth hook
+ * 
+ * @module AuthContext
+ */
+
+/* eslint-disable react-refresh/only-export-components */
+"use client"
+
+import { logout, session } from "@/service/auth"
+import { createContext, useContext, useState, useEffect } from "react"
+
+/**
+ * @file auth-context.tsx
+ * @description Authentication context provider for managing user login state, persistence, and logout.
+ * Wraps the application to give access to authentication state (`isLoggedIn`, `loading`) and actions (`authLogin`, `authLogout`).
+ *
+ * @example
+ * ```tsx
+ * import { AuthProvider, useAuth } from "@/context/auth-context"
+ *
+ * export function App() {
+ *   return (
+ *     <AuthProvider>
+ *       <Dashboard />
+ *     </AuthProvider>
+ *   )
+ * }
+ *
+ * function Dashboard() {
+ *   const { isLoggedIn, authLogin, authLogout } = useAuth()
+ *
+ *   if (!isLoggedIn) {
+ *     return <button onClick={() => authLogin("fake-token")}>Login</button>
+ *   }
+ *
+ *   return <button onClick={authLogout}>Logout</button>
+ * }
+ * ```
+ */
+
+/**
+ * Defines the shape of the authentication context.
+ */
+type AuthContextType = {
+  /** Whether the user is currently authenticated. */
+  isLoggedIn: boolean
+
+  /** Indicates whether the authentication state is being initialized or updated. */
+  loading: boolean
+
+  /**
+   * Logs the user in and stores the authentication token in `localStorage`.
+   * @param token - The authentication token to store.
+   */
+  authLogin: (token: string) => void
+
+  /**
+   * Logs the user out, clears stored authentication data,
+   * and calls the `logout()` service function.
+   */
+  authLogout: () => Promise<void>
+}
+
+/**
+ * Internal React context for managing authentication state.
+ * @internal
+ */
+const AuthContext = createContext<AuthContextType | undefined>(undefined)
+
+/**
+ * Provides authentication state and methods to its child components.
+ * Must wrap the part of the app that requires authentication awareness.
+ *
+ * @component
+ * @param props.children - The components that will consume the authentication context.
+ * @returns The provider component exposing authentication logic and state.
+ */
+export function AuthProvider({ children }: { children: React.ReactNode }) {
+  const [isLoggedIn, setIsLoggedIn] = useState(false)
+  const [loading, setLoading] = useState(true)
+
+  useEffect(() => {
+    const checkSession = async () => {
+      try {
+        const sessionData = await session();
+        if (sessionData === 401) {
+          setIsLoggedIn(false)
+        } else {
+          setIsLoggedIn(true)
+        }
+      } catch (error) {
+        console.error("Error al verificar sesión:", error)
+        setIsLoggedIn(false)
+      } finally {
+        setTimeout(() => {
+          setLoading(false)
+        }, 1000);
+      }
+    }
+
+    checkSession();
+  }, [])
+
+  /**
+   * Stores the auth token and updates login state.
+   * @param token - The JWT or session token to store.
+   */
+  const authLogin = (token: string) => {
+    setIsLoggedIn(true)
+  }
+
+  /**
+   * Clears the stored token, resets authentication state,
+   * and executes the `logout` service function.
+   */
+  const authLogout = async () => {
+    setLoading(true)
+    setIsLoggedIn(false)
+    await logout();
+    setTimeout(() => {
+      setLoading(false)
+    }, 1000);
+  }
+
+  return (
+    <AuthContext.Provider value={{ isLoggedIn, loading, authLogin, authLogout }}>
+      {children}
+    </AuthContext.Provider>
+  )
+}
+
+/**
+ * Custom React hook to access authentication state and actions.
+ * Must be used within an `AuthProvider`.
+ *
+ * @throws Will throw an error if used outside of `AuthProvider`.
+ * @returns The authentication context value containing state and functions.
+ */
+export function useAuth() {
+  const context = useContext(AuthContext)
+  if (!context) throw new Error("useAuth debe usarse dentro de AuthProvider")
+  return context
+}