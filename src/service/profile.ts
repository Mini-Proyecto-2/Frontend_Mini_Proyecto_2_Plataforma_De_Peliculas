<<<<<<< HEAD
=======
/**
 * @file profile.ts
 * @description Provides API service functions for managing user profiles in the FilmUnity platform.
 * These functions use the shared `useApi` hook to handle HTTP requests consistently across the app.
 */

>>>>>>> 57381a2e
import { useApi } from "../hooks/useApi";

// Destructure the `request` function from the custom API hook.
const { request } = useApi();

/**
 * Retrieves the authenticated user's profile information.
 *
 * @async
 * @function getProfile
 * @returns {Promise<any>} The user's profile data returned from the backend.
 *
 * @example
 * ```ts
 * const profile = await getProfile();
 * console.log("User profile:", profile);
 * ```
 */
export const getProfile = async () => {
  return request("auth/profile", "GET");
};

/**
 * Updates the authenticated user's profile information.
 *
 * @async
 * @function updateProfile
 * @param {any} body - The updated profile data object.
 * @returns {Promise<any>} The updated profile data returned from the backend.
 *
 * @example
 * ```ts
 * const updatedProfile = await updateProfile({
 *   firstName: "John",
 *   lastName: "Doe",
 *   age: 28,
 *   email: "john.doe@example.com"
 * });
 * console.log("Profile updated:", updatedProfile);
 * ```
 */
export const updateProfile = async (body: any) => {
  return request("auth/profile", "PUT", body);
};

/**
 * Deletes the authenticated user's profile and account from the system.
 *
 * @async
 * @function deleteProfile
 * @param {any} body - The request body containing the user identifier or related data required for deletion.
 * @returns {Promise<any>} The server response confirming the deletion.
 *
 * @example
 * ```ts
 * await deleteProfile({ user: { userId: "abc123" } });
 * console.log("Account successfully deleted");
 * ```
 */
export const deleteProfile = async (body: any) => {
  return request("auth/profile", "DELETE", body);
};<|MERGE_RESOLUTION|>--- conflicted
+++ resolved
@@ -1,71 +1,68 @@
-<<<<<<< HEAD
-=======
-/**
- * @file profile.ts
- * @description Provides API service functions for managing user profiles in the FilmUnity platform.
- * These functions use the shared `useApi` hook to handle HTTP requests consistently across the app.
- */
-
->>>>>>> 57381a2e
-import { useApi } from "../hooks/useApi";
-
-// Destructure the `request` function from the custom API hook.
-const { request } = useApi();
-
-/**
- * Retrieves the authenticated user's profile information.
- *
- * @async
- * @function getProfile
- * @returns {Promise<any>} The user's profile data returned from the backend.
- *
- * @example
- * ```ts
- * const profile = await getProfile();
- * console.log("User profile:", profile);
- * ```
- */
-export const getProfile = async () => {
-  return request("auth/profile", "GET");
-};
-
-/**
- * Updates the authenticated user's profile information.
- *
- * @async
- * @function updateProfile
- * @param {any} body - The updated profile data object.
- * @returns {Promise<any>} The updated profile data returned from the backend.
- *
- * @example
- * ```ts
- * const updatedProfile = await updateProfile({
- *   firstName: "John",
- *   lastName: "Doe",
- *   age: 28,
- *   email: "john.doe@example.com"
- * });
- * console.log("Profile updated:", updatedProfile);
- * ```
- */
-export const updateProfile = async (body: any) => {
-  return request("auth/profile", "PUT", body);
-};
-
-/**
- * Deletes the authenticated user's profile and account from the system.
- *
- * @async
- * @function deleteProfile
- * @param {any} body - The request body containing the user identifier or related data required for deletion.
- * @returns {Promise<any>} The server response confirming the deletion.
- *
- * @example
- * ```ts
- * await deleteProfile({ user: { userId: "abc123" } });
- * console.log("Account successfully deleted");
- * ```
- */
-export const deleteProfile = async (body: any) => {
-  return request("auth/profile", "DELETE", body);
+/**
+ * @file profile.ts
+ * @description Provides API service functions for managing user profiles in the FilmUnity platform.
+ * These functions use the shared `useApi` hook to handle HTTP requests consistently across the app.
+ */
+
+import { useApi } from "../hooks/useApi";
+
+// Destructure the `request` function from the custom API hook.
+const { request } = useApi();
+
+/**
+ * Retrieves the authenticated user's profile information.
+ *
+ * @async
+ * @function getProfile
+ * @returns {Promise<any>} The user's profile data returned from the backend.
+ *
+ * @example
+ * ```ts
+ * const profile = await getProfile();
+ * console.log("User profile:", profile);
+ * ```
+ */
+export const getProfile = async () => {
+  return request("auth/profile", "GET");
+};
+
+/**
+ * Updates the authenticated user's profile information.
+ *
+ * @async
+ * @function updateProfile
+ * @param {any} body - The updated profile data object.
+ * @returns {Promise<any>} The updated profile data returned from the backend.
+ *
+ * @example
+ * ```ts
+ * const updatedProfile = await updateProfile({
+ *   firstName: "John",
+ *   lastName: "Doe",
+ *   age: 28,
+ *   email: "john.doe@example.com"
+ * });
+ * console.log("Profile updated:", updatedProfile);
+ * ```
+ */
+export const updateProfile = async (body: any) => {
+  return request("auth/profile", "PUT", body);
+};
+
+/**
+ * Deletes the authenticated user's profile and account from the system.
+ *
+ * @async
+ * @function deleteProfile
+ * @param {any} body - The request body containing the user identifier or related data required for deletion.
+ * @returns {Promise<any>} The server response confirming the deletion.
+ *
+ * @example
+ * ```ts
+ * await deleteProfile({ user: { userId: "abc123" } });
+ * console.log("Account successfully deleted");
+ * ```
+ */
+export const deleteProfile = async (body: any) => {
+  return request("auth/profile", "DELETE", body);
 };