/**
 * @file VideoPlayer.tsx
 * @description Página de reproductor de video en pantalla completa.
 * Muestra un video individual en pantalla completa con controles.
 * 
 * @component
 * @returns {JSX.Element} Reproductor de video en pantalla completa.
 */

import { useEffect, useState, useRef } from "react";
import { ArrowLeft } from "lucide-react";
import { useNavigate, useLocation } from "react-router-dom";
import { toast } from "sonner";
import { Button } from "@/components/ui/button";
import { Spinner } from "@/components/ui/spinner";
<<<<<<< HEAD

type VideoFile = {
  id: number;
  quality: string;
  file_type: string;
  width: number | null;
  height: number | null;
  link: string;
}

type VideoPicture = {
  id: number;
  picture: string;
  nr: number;
}

type Video = {
  id: number;
  width: number;
  height: number;
  url: string;
  duration: number;
  image: string;
  video_files: VideoFile[];
  video_pictures?: VideoPicture[];
  user: {
    id: number;
    name: string;
    url: string;
  };
}
=======
import type { PexelsVideo } from "@/types/pexels";
import { extractTitleFromUrl } from "@/lib/movie";
>>>>>>> 91ed5cde

/**
 * Componente de página de reproductor de video.
 * Recibe un video a través del state de navegación y lo muestra en pantalla completa.
 * 
 * @returns {JSX.Element} Vista de reproductor de video con controles y navegación.
 */
export default function VideoPlayer() {
<<<<<<< HEAD
  const [video, setVideo] = useState<Video | null>(null);
=======
  const [video, setVideo] = useState<PexelsVideo | null>(null);
>>>>>>> 91ed5cde
  const [loading, setLoading] = useState(true);
  const [showControls, setShowControls] = useState(true);
  const navigate = useNavigate();
  const location = useLocation();
  const hideControlsTimeoutRef = useRef<number | null>(null);

  useEffect(() => {
    // Obtener el video desde el state de navegación
<<<<<<< HEAD
    const videoFromState = location.state?.video as Video | undefined;
    
=======
    const videoFromState = location.state?.video as PexelsVideo | undefined;

>>>>>>> 91ed5cde
    if (videoFromState) {
      setVideo(videoFromState);
      setLoading(false);
    } else {
      toast.error("No se proporcionó ningún video");
      setLoading(false);
    }
  }, [location.state]);

  useEffect(() => {
    // Limpiar timeout al desmontar el componente
    return () => {
      if (hideControlsTimeoutRef.current) {
        clearTimeout(hideControlsTimeoutRef.current);
      }
    };
  }, []);

  /**
   * Maneja el movimiento del mouse para mostrar/ocultar controles.
   */
  const handleMouseMove = () => {
    setShowControls(true);
<<<<<<< HEAD
    
=======

>>>>>>> 91ed5cde
    // Limpiar timeout anterior
    if (hideControlsTimeoutRef.current) {
      clearTimeout(hideControlsTimeoutRef.current);
    }
<<<<<<< HEAD
    
=======

>>>>>>> 91ed5cde
    // Ocultar controles después de 3 segundos de inactividad
    hideControlsTimeoutRef.current = window.setTimeout(() => {
      setShowControls(false);
    }, 3000);
  };

  /**
   * Maneja cuando el mouse sale del área.
   */
  const handleMouseLeave = () => {
    setShowControls(false);
  };

  /**
   * Navega de regreso a la página anterior.
   */
  const handleGoBack = () => {
    navigate(-1);
  };

  if (loading) {
    return (
      <div className="flex items-center justify-center h-screen bg-black">
        <Spinner className="size-[3rem] text-white" />
      </div>
    );
  }

  if (!video) {
    return (
      <div className="flex items-center justify-center h-screen bg-black text-white">
        <div className="text-center">
          <p className="text-xl mb-4">No hay video disponible</p>
          <Button
            onClick={handleGoBack}
            variant="outline"
            className="bg-white/10 hover:bg-white/20 border-white/20"
          >
            Volver
          </Button>
        </div>
      </div>
    );
  }

  return (
<<<<<<< HEAD
    <div 
=======
    <div
>>>>>>> 91ed5cde
      className="relative h-screen w-screen bg-black overflow-hidden"
      onMouseMove={handleMouseMove}
      onMouseLeave={handleMouseLeave}
      style={{ cursor: showControls ? 'default' : 'none' }}
    >
      {/* Reproductor de video */}
      <div className="absolute inset-0 flex items-center justify-center">
        <div className="relative w-full h-full bg-black">
          {video.video_files && video.video_files.length > 0 && (
            <video
              key={video.id}
              controls
              autoPlay
              className="w-full h-full object-contain"
              poster={video.image}
            >
              <source src={video.video_files[0].link} type={video.video_files[0].file_type} />
              Tu navegador no soporta el elemento de video.
            </video>
          )}
        </div>
      </div>

      {/* Capa de overlay para controles personalizados - no interfiere con el video */}
      <div className="absolute inset-0 pointer-events-none">
        {/* Botón de regreso - con transición suave */}
        <Button
          onClick={handleGoBack}
          variant="ghost"
          size="icon"
<<<<<<< HEAD
          className={`absolute top-4 left-4 z-50 p-3 hover:bg-gray-800/60 rounded-full hover:backdrop-blur-md transition-all duration-300 pointer-events-auto ${
            showControls ? 'opacity-100 translate-y-0' : 'opacity-0 -translate-y-4 pointer-events-none'
          }`}
          aria-label="Volver"
        >
          <ArrowLeft className="w-6 h-6 text-white" />
        </Button>

        {/* Título de la vista - con transición suave */}
        <div 
          className={`absolute top-4 left-1/2 transform -translate-x-1/2 z-40 transition-all duration-300 ${
            showControls ? 'opacity-100 translate-y-0' : 'opacity-0 -translate-y-4'
          }`}
        >
          <h1 className="text-white text-lg font-semibold bg-black/50 px-4 py-2 rounded-full backdrop-blur-sm">
            Vista Pantalla Completa
          </h1>
        </div>

        {/* Información del video - con transición suave */}
        <div 
          className={`absolute bottom-20 left-4 right-4 z-40 flex justify-between items-end transition-all duration-300 ${
            showControls ? 'opacity-100 translate-y-0' : 'opacity-0 translate-y-4'
          }`}
        >
          <div className="bg-black/50 backdrop-blur-sm rounded-lg p-4 max-w-md">
            <p className="text-white text-sm">
              Duración: {Math.floor(video.duration / 60)}:{(video.duration % 60).toString().padStart(2, '0')} min
            </p>
            {video.user && (
              <p className="text-white/70 text-xs mt-1">
                Por: {video.user.name}
              </p>
            )}
          </div>
=======
          className={`absolute top-4 left-4 z-50 hover:bg-gray-800/60 rounded-lg hover:backdrop-blur-md transition-all duration-300 pointer-events-auto ${showControls ? 'opacity-100 translate-y-0' : 'opacity-0 -translate-y-4 pointer-events-none'
            }`}
          aria-label="Volver"
        >
          <ArrowLeft className="text-white" />
        </Button>

        {/* Título de la vista - con transición suave */}
        <div
          className={`absolute top-4 right-4 z-40 transition-all duration-300 ${showControls ? 'opacity-100 translate-y-0' : 'opacity-0 -translate-y-4'
            }`}
        >
          <section className="text-end px-4 py-2 bg-primary/20 backdrop-blur-md rounded-bl-lg">
            <p className="text-sm">{video.user.name}</p>
            <p className="text-lg font-bold">{extractTitleFromUrl(video.url)}</p>
          </section>
>>>>>>> 91ed5cde
        </div>
      </div>
    </div>
  );
}
<|MERGE_RESOLUTION|>--- conflicted
+++ resolved
@@ -13,42 +13,8 @@
 import { toast } from "sonner";
 import { Button } from "@/components/ui/button";
 import { Spinner } from "@/components/ui/spinner";
-<<<<<<< HEAD
-
-type VideoFile = {
-  id: number;
-  quality: string;
-  file_type: string;
-  width: number | null;
-  height: number | null;
-  link: string;
-}
-
-type VideoPicture = {
-  id: number;
-  picture: string;
-  nr: number;
-}
-
-type Video = {
-  id: number;
-  width: number;
-  height: number;
-  url: string;
-  duration: number;
-  image: string;
-  video_files: VideoFile[];
-  video_pictures?: VideoPicture[];
-  user: {
-    id: number;
-    name: string;
-    url: string;
-  };
-}
-=======
 import type { PexelsVideo } from "@/types/pexels";
 import { extractTitleFromUrl } from "@/lib/movie";
->>>>>>> 91ed5cde
 
 /**
  * Componente de página de reproductor de video.
@@ -57,11 +23,7 @@
  * @returns {JSX.Element} Vista de reproductor de video con controles y navegación.
  */
 export default function VideoPlayer() {
-<<<<<<< HEAD
-  const [video, setVideo] = useState<Video | null>(null);
-=======
   const [video, setVideo] = useState<PexelsVideo | null>(null);
->>>>>>> 91ed5cde
   const [loading, setLoading] = useState(true);
   const [showControls, setShowControls] = useState(true);
   const navigate = useNavigate();
@@ -70,13 +32,8 @@
 
   useEffect(() => {
     // Obtener el video desde el state de navegación
-<<<<<<< HEAD
-    const videoFromState = location.state?.video as Video | undefined;
-    
-=======
     const videoFromState = location.state?.video as PexelsVideo | undefined;
 
->>>>>>> 91ed5cde
     if (videoFromState) {
       setVideo(videoFromState);
       setLoading(false);
@@ -100,20 +57,10 @@
    */
   const handleMouseMove = () => {
     setShowControls(true);
-<<<<<<< HEAD
-    
-=======
-
->>>>>>> 91ed5cde
     // Limpiar timeout anterior
     if (hideControlsTimeoutRef.current) {
       clearTimeout(hideControlsTimeoutRef.current);
     }
-<<<<<<< HEAD
-    
-=======
-
->>>>>>> 91ed5cde
     // Ocultar controles después de 3 segundos de inactividad
     hideControlsTimeoutRef.current = window.setTimeout(() => {
       setShowControls(false);
@@ -160,11 +107,7 @@
   }
 
   return (
-<<<<<<< HEAD
-    <div 
-=======
     <div
->>>>>>> 91ed5cde
       className="relative h-screen w-screen bg-black overflow-hidden"
       onMouseMove={handleMouseMove}
       onMouseLeave={handleMouseLeave}
@@ -195,43 +138,6 @@
           onClick={handleGoBack}
           variant="ghost"
           size="icon"
-<<<<<<< HEAD
-          className={`absolute top-4 left-4 z-50 p-3 hover:bg-gray-800/60 rounded-full hover:backdrop-blur-md transition-all duration-300 pointer-events-auto ${
-            showControls ? 'opacity-100 translate-y-0' : 'opacity-0 -translate-y-4 pointer-events-none'
-          }`}
-          aria-label="Volver"
-        >
-          <ArrowLeft className="w-6 h-6 text-white" />
-        </Button>
-
-        {/* Título de la vista - con transición suave */}
-        <div 
-          className={`absolute top-4 left-1/2 transform -translate-x-1/2 z-40 transition-all duration-300 ${
-            showControls ? 'opacity-100 translate-y-0' : 'opacity-0 -translate-y-4'
-          }`}
-        >
-          <h1 className="text-white text-lg font-semibold bg-black/50 px-4 py-2 rounded-full backdrop-blur-sm">
-            Vista Pantalla Completa
-          </h1>
-        </div>
-
-        {/* Información del video - con transición suave */}
-        <div 
-          className={`absolute bottom-20 left-4 right-4 z-40 flex justify-between items-end transition-all duration-300 ${
-            showControls ? 'opacity-100 translate-y-0' : 'opacity-0 translate-y-4'
-          }`}
-        >
-          <div className="bg-black/50 backdrop-blur-sm rounded-lg p-4 max-w-md">
-            <p className="text-white text-sm">
-              Duración: {Math.floor(video.duration / 60)}:{(video.duration % 60).toString().padStart(2, '0')} min
-            </p>
-            {video.user && (
-              <p className="text-white/70 text-xs mt-1">
-                Por: {video.user.name}
-              </p>
-            )}
-          </div>
-=======
           className={`absolute top-4 left-4 z-50 hover:bg-gray-800/60 rounded-lg hover:backdrop-blur-md transition-all duration-300 pointer-events-auto ${showControls ? 'opacity-100 translate-y-0' : 'opacity-0 -translate-y-4 pointer-events-none'
             }`}
           aria-label="Volver"
@@ -248,7 +154,6 @@
             <p className="text-sm">{video.user.name}</p>
             <p className="text-lg font-bold">{extractTitleFromUrl(video.url)}</p>
           </section>
->>>>>>> 91ed5cde
         </div>
       </div>
     </div>
