/**
 * @file Dashboard.tsx
 * @description Displays key movie-related statistics and metrics in a responsive card grid layout.
 * This component serves as the main user dashboard showing movie activity insights.
 *
 * @example
 * ```tsx
 * import Dashboard from "@/app/dashboard/page"
 *
 * export default function App() {
 *   return <Dashboard />
 * }
 * ```
 */

"use client"

<<<<<<< HEAD
import { Card, CardContent } from "@/components/ui/card"
import { MovieReactionButtons } from "@/components/ui/MovieReactionButtons"
import { getProfile } from '@/service/profile'
=======
import { useEffect, useState } from "react"
import { getPexelsList } from "../service/pexels"
import { Spinner } from "@/components/ui/spinner"
import MovieCard from "@/components/movie/MovieCard"
import { toast } from "sonner"
import MovieRow from "@/components/movie/MovieRow"


type PexelsVideo = {
  avg_color: null | string;
  duration: number;
  full_res: null | string;
  height: number;
  id: number;
  image: string;
  tags: string[];
  url: string;
  user: {
    id: number;
    name: string;
    url: string;
  };
  video_files: {}[];
  video_pictures: {}[];
  width: number;
}

>>>>>>> cd7cd86d

/**
 * Renders the main dashboard page.
 * Displays static metrics for demonstration purposes such as:
 * - Movies watched
 * - Watch time
 * - Ratings
 * - Most/least watched and rated movies
 *
 * @component
 * @returns {JSX.Element} A responsive grid layout with movie statistics.
 */
export default function Dashboard() {
  const [pexelsList, setPexelsList] = useState<PexelsVideo[]>([])
  const [loading, setLoading] = useState(true)

  useEffect(() => {
    const fetchPexelsList = async () => {
      try {
        setLoading(true)
        const response = await getPexelsList()
        setPexelsList(response.videos)
      } catch (error) {
        toast.error("Error al cargar la lista de videos")
      } finally {
        setLoading(false)
      }
    }

    fetchPexelsList()
  }, [])

  return (
<<<<<<< HEAD
    <div className="space-y-6">
      <div>
        <h1 className="text-2xl font-bold">Dashboard</h1>
      </div>

      <div className="grid grid-cols-1 md:grid-cols-3 gap-4">
        <Card>
          <CardContent className="p-4">
            <p className="text-sm text-muted-foreground">Películas vistas</p>
            <p className="text-2xl font-bold">100</p>
            <p className="text-sm text-muted-foreground">en los últimos 30 días</p>
            <div className="mt-4">
              <MovieReactionButtons
                movieId={1}
                initialLiked={false}
                onReactionService={async () => {
                // Aquí va tu llamada al servicio
                  await getProfile();
                }}
                onError={(error) => {
                  // Manejo de errores
                  console.error('Error al procesar la reacción:', error);
                  // Mostrar notificación al usuario si lo deseas
                }}
              />
            </div>
          </CardContent>
        </Card>
        <Card>
          <CardContent className="p-4">
            <p className="text-sm text-muted-foreground">Tiempo de películas vistas</p>
            <p className="text-2xl font-bold">5 horas</p>
            <p className="text-sm text-muted-foreground">en los últimos 30 días</p>
          </CardContent>
        </Card>
        <Card>
          <CardContent className="p-4">
            <p className="text-sm text-muted-foreground">Métricas de rating</p>
            <p className="text-2xl font-bold">4.5</p>
            <p className="text-sm text-muted-foreground">en los últimos 30 días</p>
          </CardContent>
        </Card>
        <Card>
          <CardContent className="p-4">
            <p className="text-sm text-muted-foreground">Películas más vistas</p>
            <p className="text-2xl font-bold">The Shawshank Redemption</p>
            <p className="text-sm text-muted-foreground">100 veces</p>
          </CardContent>
        </Card>
        <Card>
          <CardContent className="p-4">
            <p className="text-sm text-muted-foreground">Películas menos vistas</p>
            <p className="text-2xl font-bold">The Godfather</p>
            <p className="text-sm text-muted-foreground">10 veces</p>
          </CardContent>
        </Card>
        <Card>
          <CardContent className="p-4">
            <p className="text-sm text-muted-foreground">Películas más valoradas</p>
            <p className="text-2xl font-bold">The Godfather</p>
            <p className="text-sm text-muted-foreground">4.8/5</p>
          </CardContent>
        </Card>
      </div>
=======
    <div className="space-y-6 pb-8">
      <h1 className="font-bold">Dashboard</h1>

      {loading ? (
        <Spinner className="size-[3rem] text-white" />
      ) : (
        <>
        <section className="space-y-4">
          <h3 className="text-2xl font-bold">Videos</h3>
          <MovieRow
          >
            {pexelsList.map((pexels: PexelsVideo, index: number) => (
              <div key={index} className="flex-shrink-0">
                <MovieCard
                  imageUrl={pexels.image}
                  url={pexels.url}
                  user={pexels.user}
                />
              </div>
            ))}
          </MovieRow>
        </section>
        <section className="space-y-4">
          <h3 className="text-2xl font-bold">Favoritos</h3>
          <MovieRow
          >
            {pexelsList.map((pexels: PexelsVideo, index: number) => (
              <div key={index} className="flex-shrink-0">
                <MovieCard
                  imageUrl={pexels.image}
                  url={pexels.url}
                  user={pexels.user}
                />
              </div>
            ))}
          </MovieRow>
        </section>
        </>
      )}
>>>>>>> cd7cd86d
    </div>
  )
}<|MERGE_RESOLUTION|>--- conflicted
+++ resolved
@@ -1,192 +1,119 @@
-/**
- * @file Dashboard.tsx
- * @description Displays key movie-related statistics and metrics in a responsive card grid layout.
- * This component serves as the main user dashboard showing movie activity insights.
- *
- * @example
- * ```tsx
- * import Dashboard from "@/app/dashboard/page"
- *
- * export default function App() {
- *   return <Dashboard />
- * }
- * ```
- */
-
-"use client"
-
-<<<<<<< HEAD
-import { Card, CardContent } from "@/components/ui/card"
-import { MovieReactionButtons } from "@/components/ui/MovieReactionButtons"
-import { getProfile } from '@/service/profile'
-=======
-import { useEffect, useState } from "react"
-import { getPexelsList } from "../service/pexels"
-import { Spinner } from "@/components/ui/spinner"
-import MovieCard from "@/components/movie/MovieCard"
-import { toast } from "sonner"
-import MovieRow from "@/components/movie/MovieRow"
-
-
-type PexelsVideo = {
-  avg_color: null | string;
-  duration: number;
-  full_res: null | string;
-  height: number;
-  id: number;
-  image: string;
-  tags: string[];
-  url: string;
-  user: {
-    id: number;
-    name: string;
-    url: string;
-  };
-  video_files: {}[];
-  video_pictures: {}[];
-  width: number;
-}
-
->>>>>>> cd7cd86d
-
-/**
- * Renders the main dashboard page.
- * Displays static metrics for demonstration purposes such as:
- * - Movies watched
- * - Watch time
- * - Ratings
- * - Most/least watched and rated movies
- *
- * @component
- * @returns {JSX.Element} A responsive grid layout with movie statistics.
- */
-export default function Dashboard() {
-  const [pexelsList, setPexelsList] = useState<PexelsVideo[]>([])
-  const [loading, setLoading] = useState(true)
-
-  useEffect(() => {
-    const fetchPexelsList = async () => {
-      try {
-        setLoading(true)
-        const response = await getPexelsList()
-        setPexelsList(response.videos)
-      } catch (error) {
-        toast.error("Error al cargar la lista de videos")
-      } finally {
-        setLoading(false)
-      }
-    }
-
-    fetchPexelsList()
-  }, [])
-
-  return (
-<<<<<<< HEAD
-    <div className="space-y-6">
-      <div>
-        <h1 className="text-2xl font-bold">Dashboard</h1>
-      </div>
-
-      <div className="grid grid-cols-1 md:grid-cols-3 gap-4">
-        <Card>
-          <CardContent className="p-4">
-            <p className="text-sm text-muted-foreground">Películas vistas</p>
-            <p className="text-2xl font-bold">100</p>
-            <p className="text-sm text-muted-foreground">en los últimos 30 días</p>
-            <div className="mt-4">
-              <MovieReactionButtons
-                movieId={1}
-                initialLiked={false}
-                onReactionService={async () => {
-                // Aquí va tu llamada al servicio
-                  await getProfile();
-                }}
-                onError={(error) => {
-                  // Manejo de errores
-                  console.error('Error al procesar la reacción:', error);
-                  // Mostrar notificación al usuario si lo deseas
-                }}
-              />
-            </div>
-          </CardContent>
-        </Card>
-        <Card>
-          <CardContent className="p-4">
-            <p className="text-sm text-muted-foreground">Tiempo de películas vistas</p>
-            <p className="text-2xl font-bold">5 horas</p>
-            <p className="text-sm text-muted-foreground">en los últimos 30 días</p>
-          </CardContent>
-        </Card>
-        <Card>
-          <CardContent className="p-4">
-            <p className="text-sm text-muted-foreground">Métricas de rating</p>
-            <p className="text-2xl font-bold">4.5</p>
-            <p className="text-sm text-muted-foreground">en los últimos 30 días</p>
-          </CardContent>
-        </Card>
-        <Card>
-          <CardContent className="p-4">
-            <p className="text-sm text-muted-foreground">Películas más vistas</p>
-            <p className="text-2xl font-bold">The Shawshank Redemption</p>
-            <p className="text-sm text-muted-foreground">100 veces</p>
-          </CardContent>
-        </Card>
-        <Card>
-          <CardContent className="p-4">
-            <p className="text-sm text-muted-foreground">Películas menos vistas</p>
-            <p className="text-2xl font-bold">The Godfather</p>
-            <p className="text-sm text-muted-foreground">10 veces</p>
-          </CardContent>
-        </Card>
-        <Card>
-          <CardContent className="p-4">
-            <p className="text-sm text-muted-foreground">Películas más valoradas</p>
-            <p className="text-2xl font-bold">The Godfather</p>
-            <p className="text-sm text-muted-foreground">4.8/5</p>
-          </CardContent>
-        </Card>
-      </div>
-=======
-    <div className="space-y-6 pb-8">
-      <h1 className="font-bold">Dashboard</h1>
-
-      {loading ? (
-        <Spinner className="size-[3rem] text-white" />
-      ) : (
-        <>
-        <section className="space-y-4">
-          <h3 className="text-2xl font-bold">Videos</h3>
-          <MovieRow
-          >
-            {pexelsList.map((pexels: PexelsVideo, index: number) => (
-              <div key={index} className="flex-shrink-0">
-                <MovieCard
-                  imageUrl={pexels.image}
-                  url={pexels.url}
-                  user={pexels.user}
-                />
-              </div>
-            ))}
-          </MovieRow>
-        </section>
-        <section className="space-y-4">
-          <h3 className="text-2xl font-bold">Favoritos</h3>
-          <MovieRow
-          >
-            {pexelsList.map((pexels: PexelsVideo, index: number) => (
-              <div key={index} className="flex-shrink-0">
-                <MovieCard
-                  imageUrl={pexels.image}
-                  url={pexels.url}
-                  user={pexels.user}
-                />
-              </div>
-            ))}
-          </MovieRow>
-        </section>
-        </>
-      )}
->>>>>>> cd7cd86d
-    </div>
-  )
+/**
+ * @file Dashboard.tsx
+ * @description Displays key movie-related statistics and metrics in a responsive card grid layout.
+ * This component serves as the main user dashboard showing movie activity insights.
+ *
+ * @example
+ * ```tsx
+ * import Dashboard from "@/app/dashboard/page"
+ *
+ * export default function App() {
+ *   return <Dashboard />
+ * }
+ * ```
+ */
+
+"use client"
+
+import { useEffect, useState } from "react"
+import { getPexelsList } from "../service/pexels"
+import { Spinner } from "@/components/ui/spinner"
+import MovieCard from "@/components/movie/MovieCard"
+import { toast } from "sonner"
+import MovieRow from "@/components/movie/MovieRow"
+
+
+type PexelsVideo = {
+  avg_color: null | string;
+  duration: number;
+  full_res: null | string;
+  height: number;
+  id: number;
+  image: string;
+  tags: string[];
+  url: string;
+  user: {
+    id: number;
+    name: string;
+    url: string;
+  };
+  video_files: {}[];
+  video_pictures: {}[];
+  width: number;
+}
+
+
+/**
+ * Renders the main dashboard page.
+ * Displays static metrics for demonstration purposes such as:
+ * - Movies watched
+ * - Watch time
+ * - Ratings
+ * - Most/least watched and rated movies
+ *
+ * @component
+ * @returns {JSX.Element} A responsive grid layout with movie statistics.
+ */
+export default function Dashboard() {
+  const [pexelsList, setPexelsList] = useState<PexelsVideo[]>([])
+  const [loading, setLoading] = useState(true)
+
+  useEffect(() => {
+    const fetchPexelsList = async () => {
+      try {
+        setLoading(true)
+        const response = await getPexelsList()
+        setPexelsList(response.videos)
+      } catch (error) {
+        toast.error("Error al cargar la lista de videos")
+      } finally {
+        setLoading(false)
+      }
+    }
+
+    fetchPexelsList()
+  }, [])
+
+  return (
+    <div className="space-y-6 pb-8">
+      <h1 className="font-bold">Dashboard</h1>
+
+      {loading ? (
+        <Spinner className="size-[3rem] text-white" />
+      ) : (
+        <>
+        <section className="space-y-4">
+          <h3 className="text-2xl font-bold">Videos</h3>
+          <MovieRow
+          >
+            {pexelsList.map((pexels: PexelsVideo, index: number) => (
+              <div key={index} className="flex-shrink-0">
+                <MovieCard
+                  imageUrl={pexels.image}
+                  url={pexels.url}
+                  user={pexels.user}
+                />
+              </div>
+            ))}
+          </MovieRow>
+        </section>
+        <section className="space-y-4">
+          <h3 className="text-2xl font-bold">Favoritos</h3>
+          <MovieRow
+          >
+            {pexelsList.map((pexels: PexelsVideo, index: number) => (
+              <div key={index} className="flex-shrink-0">
+                <MovieCard
+                  imageUrl={pexels.image}
+                  url={pexels.url}
+                  user={pexels.user}
+                />
+              </div>
+            ))}
+          </MovieRow>
+        </section>
+        </>
+      )}
+    </div>
+  )
 }